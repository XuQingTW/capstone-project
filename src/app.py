# src/app.py (新增檔案)
import logging
import os
import sys
from flask import Flask
from flask_talisman import Talisman
from werkzeug.middleware.proxy_fix import ProxyFix
# 導入自訂模組
from config import Config
<<<<<<< HEAD
from equipment_scheduler import start_scheduler
from initial_data import import_data_from_excel
=======
# 停用
# from equipment_scheduler import start_scheduler
from .initial_data import import_data_from_excel
>>>>>>> c25c61d5
# 設定日誌
logger = logging.getLogger(__name__)


def create_app(testing=False):
    """創建並配置 Flask 應用程序"""
    try:
        # 驗證配置
        try:
            Config.validate()
            logger.info("環境變數驗證成功")
        except ValueError as e:
            if not testing:  # 測試模式下允許使用假數據
                logger.critical("環境變數驗證失敗，程序將終止: %s", e)
                sys.exit(1)
            else:
                logger.warning(f"測試模式: 環境變數驗證失敗，但將繼續執行: {e}")
        # 初始化 Flask 應用
        app = Flask(
            __name__,
            template_folder=os.path.join(
                os.path.dirname(os.path.dirname(__file__)), "templates"
            ),
            static_folder=os.path.join(
                os.path.dirname(os.path.dirname(__file__)), "static"
            ),
        )
        # 設定密鑰
        from linebot_connect import get_or_create_secret_key
        app.secret_key = get_or_create_secret_key()
        # 處理代理頭信息
        app.wsgi_app = ProxyFix(app.wsgi_app, x_for=1, x_proto=1, x_host=1, x_port=1)
        # 安全性設置
        if not testing:
            csp = {
                "default-src": "'self'",
                "script-src": [
                    "'self'",
                    "https://cdn.powerbi.com",
                    "'unsafe-inline'",
                ],
                "style-src": [
                    "'self'",
                    "'unsafe-inline'",
                ],
                "img-src": "'self'",
                "frame-src": [
                    "https://app.powerbi.com",
                    "https://cdn.powerbi.com",
                ],
                "connect-src": [
                    "'self'",
                    "https://api.powerbi.com",
                    "https://login.microsoftonline.com",
                ],
            }
            Talisman(
                app,
                content_security_policy=csp,
                content_security_policy_nonce_in=["script-src"],
                force_https=True,
                session_cookie_secure=True,
                session_cookie_http_only=True,
                feature_policy="geolocation 'none'; microphone 'none'; camera 'none'",
            )
        # 初始化數據
        import_data_from_excel()
        # 初始化設備監控
#        start_scheduler()
        # 注冊關閉處理函數

#        @app.teardown_appcontext
#        def shutdown_app(exception=None):
#            from equipment_scheduler import stop_scheduler
#            stop_scheduler()
        # 注冊路由和處理函數
        from linebot_connect import register_routes
        register_routes(app)
        return app
    except Exception as e:
        logger.critical(f"應用程序初始化失敗: {e}")
        raise
# 提供一個便利函數來運行應用


def run_app(host=None, port=None, debug=None, ssl_context=None):
    """運行 Flask 應用程序"""
    host = host or os.environ.get("HOST", "127.0.0.1")
    port = port or int(os.environ.get("PORT", 443))
    debug = debug or (os.environ.get("FLASK_DEBUG", "False").lower() == "true")
    ssl_context = ssl_context or (
            os.environ.get('SSL_CERT_PATH', 'certs/capstone-project.me-chain.pem'),
            os.environ.get('SSL_KEY_PATH', 'certs/capstone-project.me-key.pem')
        )
    app = create_app()
    app.run(host=host, port=port, debug=debug, ssl_context=ssl_context)


if __name__ == "__main__":
    run_app()<|MERGE_RESOLUTION|>--- conflicted
+++ resolved
@@ -7,14 +7,8 @@
 from werkzeug.middleware.proxy_fix import ProxyFix
 # 導入自訂模組
 from config import Config
-<<<<<<< HEAD
 from equipment_scheduler import start_scheduler
 from initial_data import import_data_from_excel
-=======
-# 停用
-# from equipment_scheduler import start_scheduler
-from .initial_data import import_data_from_excel
->>>>>>> c25c61d5
 # 設定日誌
 logger = logging.getLogger(__name__)
 
